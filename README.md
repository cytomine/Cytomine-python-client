--- conflicted
+++ resolved
@@ -1,32 +1,5 @@
 # Cytomine Python client
 
-<<<<<<< HEAD
-All data available from the Cytomine graphical interface can be manipulated programmatically from your computer. This page introduces the key concepts on how to interact with Cytomine without this graphical interface. Cytomine is a RESTful application. 
-It means that the data stored and managed by Cytomine can be obtained through specific URLs. Contrary to the graphical interface, these URLs only provide relevant information data.
-
-To ease interaction with Cytomine, the **Cytomine API client for Python** encapsulates all the technical details relative to the HTTP API so that you can manipulate Cytomine resources without complexity.
-
-## Install
-
-```
-pip install cytomine-python-client
-```
-
-For versions lower than `2.3.4`, refer to [manual installation guide](https://doc.cytomine.com/dev-guide/clients/python/installation).
-
-## Documentation
-* [How to interact with Cytomine programmatically introduction](https://doc.cytomine.com/dev-guide/api/)
-* [How to use the API client for Python](https://doc.cytomine.com/dev-guide/clients/python/usage)
-
-## Examples
-* [Detailed examples detailed step by step](https://doc.cytomine.com/dev-guide/clients/python/examples)
-* [Examples source code](https://github.com/cytomine/Cytomine-python-client/tree/master/client/examples)
-
-
-# More about Cytomine
-* [Cytomine Corporation SA](https://cytomine.com)
-* [Cytomine documentation](https://doc.cytomine.com)
-=======
 > Cytomine-python-client is an open-source Cytomine client written in Python. This client is a Python wrapper around Cytomine REST API gateway.
 
 [![GitHub release](https://img.shields.io/github/release/Cytomine-ULiege/Cytomine-python-client.svg)](https://github.com/Cytomine-ULiege/Cytomine-python-client/releases)
@@ -130,5 +103,4 @@
 
 ## License
 
-Apache 2.0
->>>>>>> 732d8092
+Apache 2.0
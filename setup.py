# -*- coding: utf-8 -*-

# * Copyright (c) 2009-2022. Authors: see NOTICE file.
# *
# * Licensed under the Apache License, Version 2.0 (the "License");
# * you may not use this file except in compliance with the License.
# * You may obtain a copy of the License at
# *
# *      http://www.apache.org/licenses/LICENSE-2.0
# *
# * Unless required by applicable law or agreed to in writing, software
# * distributed under the License is distributed on an "AS IS" BASIS,
# * WITHOUT WARRANTIES OR CONDITIONS OF ANY KIND, either express or implied.
# * See the License for the specific language governing permissions and
# * limitations under the License.
import sys

from setuptools import setup
from io import open

with open("README.md", "r", encoding="utf8") as fh:
    long_description = fh.read()

pillow_version_constraint = ',<7.0.0' if sys.version_info.major < 3 else ''

setup(
    name='cytomine-python-client',
<<<<<<< HEAD
    version='2.9.0',
=======
    version='x.x.x',
>>>>>>> 9405e1a9
    description='Python client to interact with Cytomine.',
    long_description=long_description,
    long_description_content_type="text/markdown",
    packages=['cytomine', 'cytomine.models', 'cytomine.models._utilities', 'cytomine.utilities'],
    url='https://www.cytomine.org',
    classifiers=[
        'License :: OSI Approved :: Apache Software License',
        'Programming Language :: Python :: 2.7',
        'Programming Language :: Python :: 3.5',
        'Programming Language :: Python :: 3.6',
        'Programming Language :: Python :: 3.7',
        'Programming Language :: Python :: 3.8',
        'Operating System :: OS Independent'
    ],
    install_requires=['requests-toolbelt>=0.8.0',
                      'CacheControl>=0.12.10',
                      'numpy>=1.15.4',
                      'Shapely>=1.6.4',
                      'six>=1.11.0',
                      'future>=0.17.1',
                      'opencv-python-headless>=3.4.3',
                      'Pillow>=5.3.0{}'.format(pillow_version_constraint),
                      'requests>=2.27.1',
                      'urllib3>=1.25.2'],
    setup_requires=['pytest-runner'],
    extra_requires={
        "test": ['pytest']
    },
    test_suite='cytomine.tests',
    license='LICENSE',
    data_files=[('', ['LICENSE', 'requirements.txt', 'requirements-py2.7.txt'])]
)<|MERGE_RESOLUTION|>--- conflicted
+++ resolved
@@ -25,11 +25,7 @@
 
 setup(
     name='cytomine-python-client',
-<<<<<<< HEAD
-    version='2.9.0',
-=======
     version='x.x.x',
->>>>>>> 9405e1a9
     description='Python client to interact with Cytomine.',
     long_description=long_description,
     long_description_content_type="text/markdown",

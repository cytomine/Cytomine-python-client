--- conflicted
+++ resolved
@@ -44,14 +44,9 @@
                       'six>=1.11.0',
                       'future>=0.17.1',
                       'opencv-python-headless>=3.4.3',
-<<<<<<< HEAD
-                      'Pillow>=6.2.0',
+                      'Pillow>=5.3.0,<7.0.0',
                       'requests>=2.22.0',
                       'urllib3>=1.25.2'],
-=======
-                      'Pillow>=5.3.0,<7.0.0',
-                      'requests>=2.20.1'],
->>>>>>> a1b9fb63
     setup_requires=['pytest-runner'],
     extra_requires={
         "test": ['pytest']

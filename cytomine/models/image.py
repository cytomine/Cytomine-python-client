--- conflicted
+++ resolved
@@ -107,8 +107,6 @@
         self.set_parameters(parameters)
 
 
-<<<<<<< HEAD
-=======
 class ImageServer(Model):
     def __init__(self, name=None, url=None, available=False, base_path=None, **attributes):
         super(ImageServer, self).__init__()
@@ -125,7 +123,6 @@
         self.set_parameters(parameters)
 
 
->>>>>>> 3943d0ca
 class AbstractSlice(Model):
     def __init__(self, id_image=None, id_uploaded_file=None, mime=None, channel=None, z_stack=None, time=None,
                  **attributes):

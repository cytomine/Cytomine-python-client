# -*- coding: utf-8 -*-

# * Copyright (c) 2009-2022. Authors: see NOTICE file.
# *
# * Licensed under the Apache License, Version 2.0 (the "License");
# * you may not use this file except in compliance with the License.
# * You may obtain a copy of the License at
# *
# *      http://www.apache.org/licenses/LICENSE-2.0
# *
# * Unless required by applicable law or agreed to in writing, software
# * distributed under the License is distributed on an "AS IS" BASIS,
# * WITHOUT WARRANTIES OR CONDITIONS OF ANY KIND, either express or implied.
# * See the License for the specific language governing permissions and
# * limitations under the License.

from __future__ import absolute_import
from __future__ import division
from __future__ import print_function
from __future__ import unicode_literals

from cytomine.cytomine import Cytomine
from cytomine.models.storage import Storage, UploadedFile
from cytomine.models.annotation import Annotation
<<<<<<< HEAD
from cytomine.models.image import AbstractImage, ImageInstance
from cytomine.models.imagegroup import ImageGroup
=======
from cytomine.models.image import AbstractImage, ImageInstance, AbstractSlice, ImageServerCollection
>>>>>>> 3943d0ca
from cytomine.models.ontology import Ontology, Term
from cytomine.models.project import Project
from cytomine.models.property import Tag
from cytomine.models.software import Software, SoftwareParameter, Job
from cytomine.models.user import User, Group
from cytomine.models.track import Track

__author__ = "Rubens Ulysse <urubens@uliege.be>"


import pytest
import string
import random
import logging


def random_string(length=10):
    return ''.join(random.choice(string.ascii_letters) for _ in range(length))


def pytest_addoption(parser):
    parser.addoption("--host", action="store")
    parser.addoption("--public_key", action="store")
    parser.addoption("--private_key", action="store")


@pytest.fixture(scope="session")
def connect(request):
    c = Cytomine.connect(request.config.getoption("--host"),
                         request.config.getoption("--public_key"),
                         request.config.getoption("--private_key"),
                         logging.DEBUG)
    c.wait_to_accept_connection()
    c.open_admin_session()
    return c


@pytest.fixture(scope="session")
def dataset(request):
    data = {}
    data["user"] = User(random_string(), random_string(), random_string(), "mail@cytomine.org", random_string()).save()
    data["group"] = Group(random_string(), 50).save()

    data["ontology"] = Ontology(random_string()).save()
    data["term1"] = Term(random_string(), data["ontology"].id, "#000000").save()
    data["term2"] = Term(random_string(), data["ontology"].id, "#000000").save()

<<<<<<< HEAD
    # data["software"] = Software(random_string(), "ValidateAnnotation").save()
    # data["software_parameter"] = SoftwareParameter(random_string(), "Number", data["software"].id, 0, False, 1).save()

    data["abstract_image"] = AbstractImage(random_string(), "image/tiff").save()
    data["abstract_image2"] = AbstractImage(random_string(), "image/tiff", width=50, height=50).save()

    data["project"] = Project(random_string(), data["ontology"].id).save()
    data["image_instance"] = ImageInstance(data["abstract_image2"].id, data["project"].id).save()
    data["annotation"] = Annotation("POLYGON ((0 0, 0 20, 20 20, 20 0, 0 0))", data["image_instance"].id, [data["term1"].id]).save()
    data["image_group"] = ImageGroup(random_string(), data["project"].id).save()
    data["image_group2"] = ImageGroup(random_string(), data["project"].id).save()
    # data["image_sequence"] = ImageSequence(data["image_group"].id, data["image_instance"].id, 0, 0, 0, 0).save()
    # data["job"] = Job(data["project"].id, data["software"].id).save()
=======
    data["software"] = Software(random_string(), "ValidateAnnotation").save()
    data["software_parameter"] = SoftwareParameter(random_string(), "Number", data["software"].id, 0, False, 1).save()
    
    data["project"] = Project(random_string(), data["ontology"].id).save()
    data["storage"] = Storage(random_string(), data["user"].id).save()
    data["image_servers"] = ImageServerCollection().fetch()
    data["uploaded_file"] = UploadedFile(originalFilename=random_string(), filename=random_string(), size=1, ext="tiff", contentType="tiff/ddd", id_projects=data["project"].id, id_storage=data["storage"].id, id_user=data["user"].id, id_image_server=data["image_servers"][0].id).save()
    data["uploaded_file2"] = UploadedFile(originalFilename=random_string(), filename=random_string(), size=1, ext="tiff", contentType="tiff/ddd", id_projects=data["project"].id, id_storage=data["storage"].id, id_user=data["user"].id, id_image_server=data["image_servers"][0].id).save()
    data["uploaded_file3"] = UploadedFile(originalFilename=random_string(), filename=random_string(), size=1, ext="tiff", contentType="tiff/ddd", id_projects=data["project"].id, id_storage=data["storage"].id, id_user=data["user"].id, id_image_server=data["image_servers"][0].id).save()
    
    data["abstract_image"] = AbstractImage(random_string(), data["uploaded_file"].id, width=50, height=50).save()
    data["abstract_image2"] = AbstractImage(random_string(), data["uploaded_file2"].id, width=50, height=50).save()
    data["abstract_image3"] = AbstractImage(random_string(), data["uploaded_file3"].id, width=50, height=50).save()
        
    data["abstract_slice"] = AbstractSlice(id_image=data["abstract_image"].id, channel=0, z_stack=0, time=0, id_uploaded_file=data["uploaded_file"].id, mime="image/pyrtiff").save()

    data["image_instance"] = ImageInstance(data["abstract_image"].id, data["project"].id).save()
    data["image_instance2"] = ImageInstance(data["abstract_image2"].id, data["project"].id).save()
    
    data["track"] = Track(random_string(), data["image_instance2"].id, "#000000").save()
    
    data["annotation"] = Annotation(location="POLYGON ((0 0, 0 20, 20 20, 20 0, 0 0))", id_image=data["image_instance"].id, id_terms=[data["term2"].id]).save()

    data["job"] = Job(data["project"].id, data["software"].id).save()
>>>>>>> 3943d0ca
    data["tag"] = Tag(random_string()).save()

    def teardown():
        ImageInstance().delete(data["image_instance"].id)
        Annotation().delete(data["annotation"].id)
<<<<<<< HEAD
        ImageGroup().delete(data["image_group"].id)
        ImageGroup().delete(data["image_group2"].id)
=======
>>>>>>> 3943d0ca
        AbstractImage().delete(data["abstract_image"].id)
        AbstractImage().delete(data["abstract_image2"].id)
        Term().delete(data["term1"].id)
        Term().delete(data["term2"].id)
        Group().delete(data["group"].id)
        # Job().delete(data["job"].id)
        Project().delete(data["project"].id)
        Ontology().delete(data["ontology"].id)
        User().delete(data["user"].id)
<<<<<<< HEAD
        # SoftwareParameter().delete(data["software_parameter"].id)
        # Software().delete(data["software"].id)
=======
        SoftwareParameter().delete(data["software_parameter"].id)
        Software().delete(data["software"].id)
>>>>>>> 3943d0ca
        Tag().delete(data["tag"].id)

    request.addfinalizer(teardown)

    return data<|MERGE_RESOLUTION|>--- conflicted
+++ resolved
@@ -22,12 +22,7 @@
 from cytomine.cytomine import Cytomine
 from cytomine.models.storage import Storage, UploadedFile
 from cytomine.models.annotation import Annotation
-<<<<<<< HEAD
-from cytomine.models.image import AbstractImage, ImageInstance
-from cytomine.models.imagegroup import ImageGroup
-=======
 from cytomine.models.image import AbstractImage, ImageInstance, AbstractSlice, ImageServerCollection
->>>>>>> 3943d0ca
 from cytomine.models.ontology import Ontology, Term
 from cytomine.models.project import Project
 from cytomine.models.property import Tag
@@ -75,21 +70,6 @@
     data["term1"] = Term(random_string(), data["ontology"].id, "#000000").save()
     data["term2"] = Term(random_string(), data["ontology"].id, "#000000").save()
 
-<<<<<<< HEAD
-    # data["software"] = Software(random_string(), "ValidateAnnotation").save()
-    # data["software_parameter"] = SoftwareParameter(random_string(), "Number", data["software"].id, 0, False, 1).save()
-
-    data["abstract_image"] = AbstractImage(random_string(), "image/tiff").save()
-    data["abstract_image2"] = AbstractImage(random_string(), "image/tiff", width=50, height=50).save()
-
-    data["project"] = Project(random_string(), data["ontology"].id).save()
-    data["image_instance"] = ImageInstance(data["abstract_image2"].id, data["project"].id).save()
-    data["annotation"] = Annotation("POLYGON ((0 0, 0 20, 20 20, 20 0, 0 0))", data["image_instance"].id, [data["term1"].id]).save()
-    data["image_group"] = ImageGroup(random_string(), data["project"].id).save()
-    data["image_group2"] = ImageGroup(random_string(), data["project"].id).save()
-    # data["image_sequence"] = ImageSequence(data["image_group"].id, data["image_instance"].id, 0, 0, 0, 0).save()
-    # data["job"] = Job(data["project"].id, data["software"].id).save()
-=======
     data["software"] = Software(random_string(), "ValidateAnnotation").save()
     data["software_parameter"] = SoftwareParameter(random_string(), "Number", data["software"].id, 0, False, 1).save()
     
@@ -114,35 +94,24 @@
     data["annotation"] = Annotation(location="POLYGON ((0 0, 0 20, 20 20, 20 0, 0 0))", id_image=data["image_instance"].id, id_terms=[data["term2"].id]).save()
 
     data["job"] = Job(data["project"].id, data["software"].id).save()
->>>>>>> 3943d0ca
     data["tag"] = Tag(random_string()).save()
 
     def teardown():
         ImageInstance().delete(data["image_instance"].id)
         Annotation().delete(data["annotation"].id)
-<<<<<<< HEAD
-        ImageGroup().delete(data["image_group"].id)
-        ImageGroup().delete(data["image_group2"].id)
-=======
->>>>>>> 3943d0ca
         AbstractImage().delete(data["abstract_image"].id)
         AbstractImage().delete(data["abstract_image2"].id)
         Term().delete(data["term1"].id)
         Term().delete(data["term2"].id)
         Group().delete(data["group"].id)
-        # Job().delete(data["job"].id)
+        Job().delete(data["job"].id)
         Project().delete(data["project"].id)
         Ontology().delete(data["ontology"].id)
         User().delete(data["user"].id)
-<<<<<<< HEAD
-        # SoftwareParameter().delete(data["software_parameter"].id)
-        # Software().delete(data["software"].id)
-=======
         SoftwareParameter().delete(data["software_parameter"].id)
         Software().delete(data["software"].id)
->>>>>>> 3943d0ca
         Tag().delete(data["tag"].id)
 
-    request.addfinalizer(teardown)
+    # request.addfinalizer(teardown)
 
     return data
--- conflicted
+++ resolved
@@ -40,32 +40,24 @@
 if __name__ == '__main__':
     parser = ArgumentParser(prog="Cytomine Python client example")
 
-    # Cytomine connection parameters
+    # Cytomine
     parser.add_argument('--cytomine_host', dest='host',
                         default='demo.cytomine.be', help="The Cytomine host")
     parser.add_argument('--cytomine_public_key', dest='public_key',
                         help="The Cytomine public key")
     parser.add_argument('--cytomine_private_key', dest='private_key',
                         help="The Cytomine private key")
-
-    # Cytomine project ID
     parser.add_argument('--cytomine_id_project', dest='id_project',
                         help="The project from which we want the images")
-
-    # Download path
     parser.add_argument('--download_path', required=False,
                         help="Where to store images")
-
     params, other = parser.parse_known_args(sys.argv[1:])
 
+    if params.download_path:
+        original_path = os.path.join(params.download_path, "original")
+        dump_path = os.path.join(params.download_path, "dump")
+
     with Cytomine(host=params.host, public_key=params.public_key, private_key=params.private_key) as cytomine:
-
-<<<<<<< HEAD
-        # We want all image instances in a given project.
-        # => Fetch the collection of image instances, filtered by the given project.
-=======
-    with Cytomine(host=params.host, public_key=params.public_key, private_key=params.private_key) as cytomine:
->>>>>>> 3943d0ca
         image_instances = ImageInstanceCollection().fetch_with_filter("project", params.id_project)
         print(image_instances)
 
@@ -76,22 +68,14 @@
                 f.write("{};{};{};{};{};{}\n".format(image.id,image.width,image.height,image.resolution,image.magnification,image.filename))
 
         for image in image_instances:
-            # Every element in the collection is an ImageInstance object.
-            # See ImageInstance class for all available properties (width, height, resolution, ...)
             print("Image ID: {} | Width: {} | Height: {} | Resolution: {} | Magnification: {} | Filename: {}".format(
                 image.id, image.width, image.height, image.resolution, image.magnification, image.filename
             ))
 
             if params.download_path:
-<<<<<<< HEAD
-=======
                 # We will dump the images in a specified /dump directory.
                 # Filename fo this dump will be the original file name with an added .jpg extension
                 # max_size is set to 512 (in pixels) by default. Without max_size it download a dump of the same size that the original image.
                 image.dump(os.path.join(dump_path, str(params.id_project), "{originalFilename}.jpg"),max_size=512)
->>>>>>> 3943d0ca
                 # To download the original files that have been uploaded to Cytomine
-                # Attributes of ImageInstance are parsed in the filename
-                # Image is downloaded only if it does not exists locally or if override is True
-                image.download(os.path.join(params.download_path, str(params.id_project), "{originalFilename}"),
-                               override=False)+                image.download(os.path.join(original_path, str(params.id_project), "{originalFilename}"))